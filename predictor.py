# Copyright (c) Microsoft Corporation.
# Licensed under the MIT License.

import joblib
import numpy as np
from collections import deque
import yaml

<<<<<<< HEAD
# Change arguments to ModelPredictor:
# - input_shape
# - output_shape
# BasePredictor class
# GBMPredictor(BasePredictor)
# - modify it's load_data method
# - modify it's predict method


class ModelPredictor:
    def __init__(
        self,
        modeltype="gb",
        noise_percentage=0,
        input_shape: int = 0,
        output_shape: int = 0,
        action_space_dim=None,
        state_space_dim=None,
        markovian_order=None,
    ):
        self.action_space_dim = action_space_dim
        self.state_space_dim = state_space_dim
        self.markovian_order = markovian_order
        self.noise_percentage = noise_percentage
        self.modeltype = modeltype
        self.input_shape = input_shape
        self.output_shape = output_shape
        self.brain_actions = np.empty((self.action_space_dim))

        print(modeltype, " is used as the data driven model to train brain.")
        if modeltype == "gb":
            for i in range(output_shape):
                filename = "./models/gbmodel" + str(i) + ".sav"
                loaded_model = joblib.load(filename)
                setattr(self, "model" + str(i), loaded_model)
        elif modeltype == "poly":
            self.polydegree = joblib.load("./models/polydegree.sav")
            print("poyl degree is :", self.polydegree)
=======
class ModelPredictor():
    def __init__(self, modeltype='gb', noise_percentage=0, action_space_dim=None, \
        state_space_dim=None, markovian_order=None):
        self.action_space_dim=action_space_dim
        self.state_space_dim=state_space_dim
        self.markovian_order=markovian_order
        self.noise_percentage=noise_percentage
        self.modeltype=modeltype
        self.brain_actions=np.empty((self.action_space_dim))

        print(modeltype, ' is used as the data driven model to train brain.')
        if modeltype=='gb':	
            for i in range(0,self.state_space_dim):
                filename='./models/gbmodel'+str(i)+'.sav'
                loaded_model=joblib.load(filename)
                setattr(self,'model'+str(i),loaded_model)
        elif modeltype=='poly':
            self.polydegree=joblib.load('./models/polydegree.sav')
            print('poly degree is :', self.polydegree)
>>>>>>> f72bba3e
            for i in range(0, self.state_space_dim):
                filename = "./models/polymodel" + str(i) + ".sav"
                loaded_model = joblib.load(filename)
                setattr(self, "model" + str(i), loaded_model)
        elif modeltype == "nn":
            from keras.models import load_model

            self.model = load_model("./models/nnmodel.h5")
            self.scaler_x_set = joblib.load("./models/scaler_x_set.pkl")
            self.scaler_y_set = joblib.load("./models/scaler_y_set.pkl")
            print(self.model.summary())
        elif modeltype == "lstm":
            from keras.models import load_model

            self.model = load_model("./models/lstmmodel.h5")
            self.scaler_x_set = joblib.load("./models/scaler_x_set_lstm.pkl")
            self.scaler_y_set = joblib.load("./models/scaler_y_set_lstm.pkl")
            print(self.model.summary())
            # self.action_history_to_brain=self._generate_automated_actions_name()
        else:
            print("ERROR: you need to specify which data driven is being used!!!")
            time.sleep(600)

        # Obtain model limitations
        with open("config/model_limits.yml") as mlimfile:
            self.model_limits = yaml.full_load(mlimfile)

        # Obtain model config for feature names and order
        with open("config/config_model.yml") as cmfile:
            self.model_config = yaml.full_load(cmfile)

    def reset_state_random(self):
        if self.modeltype == "lstm":
            self.state = deque(
                np.random.uniform(
                    low=-1, high=1, size=(self.markovian_order * self.state_space_dim,)
                ),
                maxlen=self.markovian_order * self.state_space_dim,
            )
        else:
            self.state = np.random.uniform(low=-1, high=1, size=(self.state_space_dim,))
        return self.state

    def reset_state(self, config):
        if self.modeltype == "lstm":
            self.reset_lstm_action_history_zero()
            self.state = deque(
                np.zeros(shape=(self.markovian_order * self.state_space_dim,)),
                maxlen=self.markovian_order * self.state_space_dim,
            )

            warmup_state = []
            for key, value in self.model_config["IO"]["feature_name"].items():
                if value == "state":
                    warmup_state.append(
                        config[key]
                    )  # Ensure scenario has same key name

            # Obtain mean actions, take them for m=markovian_order steps, populate history
            warmup_action = []
            for key, value in self.model_config["IO"]["feature_name"].items():
                if value == "action":
                    warmup_action.append(self.model_limits[key]["mean"])

            for m in range(self.markovian_order - 1):
                s_ = self.predict(
                    np.array(warmup_state), action=np.array(warmup_action)
                )

                for i in range(self.state_space_dim, 0, -1):
                    self.state = deque(
                        self.state, maxlen=self.markovian_order * self.state_space_dim
                    )
                    self.state.appendleft(s_[i - 1])
        else:
            self.state = []
            for key, value in self.model_config["IO"]["feature_name"].items():
                if value == "state":
                    self.state.append(config[key])  # Ensure scenario has same key name
        return np.array(self.state)

    def reset_lstm_action_history_zero(self):
        self.action_history = deque(
            np.zeros(shape=(self.markovian_order * self.action_space_dim,)),
            maxlen=self.markovian_order * self.action_space_dim,
        )
        return self.action_history

    def predict(self, state, action=None):
        if self.modeltype == "lstm":
            for i in range(self.state_space_dim, 0, -1):
                self.state = deque(
                    self.state, maxlen=self.markovian_order * self.state_space_dim
                )
                self.state.appendleft(state[i - 1])

            model_input_state = np.reshape(
                np.array(self.state)
                + np.random.uniform(
                    low=-self.noise_percentage / 100,
                    high=self.noise_percentage / 100,
                    size=self.markovian_order * self.state_space_dim,
                ),
                newshape=(self.markovian_order, self.state_space_dim),
            )

            for i in range(self.action_space_dim, 0, -1):
                self.action_history = deque(
                    self.action_history,
                    maxlen=self.markovian_order * self.action_space_dim,
                )
                self.action_history.appendleft(action[i - 1])

            model_input_actions = np.reshape(
                np.ravel(self.action_history),
                newshape=(self.markovian_order, self.action_space_dim),
            )
            model_input = np.append(model_input_state, model_input_actions, axis=1)

            # Reshape to transform, then reshape back
            model_input = model_input.reshape(
                1, self.markovian_order * (self.state_space_dim + self.action_space_dim)
            )
            model_input = self.scaler_x_set.transform(model_input)
            model_input = model_input.reshape(
                self.markovian_order, self.state_space_dim + self.action_space_dim
            )

            # Predict using transformed
            newstates = np.ravel(self.model.predict(np.array([model_input])))

            # Inverse transform prediction
            newstates = np.ravel(self.scaler_y_set.inverse_transform([newstates]))
            return newstates
        else:
            # k=0
            # for key in action.keys():
            # 	self.brain_actions[k]=(action[key])
            # 	k=k+1
            self.state = state
            self.brain_actions = action
            model_input = np.append(
                self.state
                * (
                    1
                    + np.random.uniform(
                        low=-self.noise_percentage / 100,
                        high=self.noise_percentage,
                        size=self.input_shape,
                    )
                ),
                self.brain_actions,
            )

            # model_input = np.append(
            #     self.state
            #     * (
            #         1
            #         + np.random.uniform(
            #             low=-self.noise_percentage / 100,
            #             high=self.noise_percentage,
            #             size=self.state_space_dim,
            #         )
            #     ),
            #     self.brain_actions,
            # )

        if self.modeltype == "gb":
            self.state = []
            for i in range(0, self.state_space_dim):
                ithmodel = getattr(self, "model" + str(i))
                self.state = np.append(
                    self.state, ithmodel.predict(np.array([model_input])), axis=0
                )

        elif self.modeltype == "poly":
            self.state = []
            # print('shape of input is: ', model_input.shape)
            model_input = self.polydegree.fit_transform([model_input])
            # print('model input after transformation is: ', model_input)
            # print('shape of input is: ', model_input.shape)
            model_input = model_input.reshape(1, -1)
            for i in range(0, self.state_space_dim):
                ithmodel = getattr(self, "model" + str(i))
                self.state = np.append(
                    self.state, ithmodel.predict(np.array(model_input)), axis=0
                )

        elif self.modeltype == "nn":
            self.state = []
            # print('model summary is:', self.model.summary())
            # print('model input after reshaping is: ', model_input)
            # print('reshape of input is: ', model_input.shape)
            model_input = self.scaler_x_set.transform([model_input])
            self.state = self.model.predict(np.array(model_input))
            self.state = self.scaler_y_set.inverse_transform(self.state)
            # print('self.state is .. :', self.state)

        self.state = np.ravel(self.state)

        return self.state

    def warn_limitation(self, features):
        i = 0
        num_tripped = 0
        for key, value in self.model_config["IO"]["feature_name"].items():
            if (
                features[i] > self.model_limits[key]["max"]
                or features[i] < self.model_limits[key]["min"]
            ):
                print(
                    "Sim should not be necessarily trusted since predicting with the feature {} outside of range it was trained on, i.e. extrapolating.".format(
                        key
                    )
                )
                num_tripped += 1
            i += 1
        return num_tripped<|MERGE_RESOLUTION|>--- conflicted
+++ resolved
@@ -5,15 +5,6 @@
 import numpy as np
 from collections import deque
 import yaml
-
-<<<<<<< HEAD
-# Change arguments to ModelPredictor:
-# - input_shape
-# - output_shape
-# BasePredictor class
-# GBMPredictor(BasePredictor)
-# - modify it's load_data method
-# - modify it's predict method
 
 
 class ModelPredictor:
@@ -21,8 +12,6 @@
         self,
         modeltype="gb",
         noise_percentage=0,
-        input_shape: int = 0,
-        output_shape: int = 0,
         action_space_dim=None,
         state_space_dim=None,
         markovian_order=None,
@@ -32,40 +21,17 @@
         self.markovian_order = markovian_order
         self.noise_percentage = noise_percentage
         self.modeltype = modeltype
-        self.input_shape = input_shape
-        self.output_shape = output_shape
         self.brain_actions = np.empty((self.action_space_dim))
 
         print(modeltype, " is used as the data driven model to train brain.")
         if modeltype == "gb":
-            for i in range(output_shape):
+            for i in range(0, self.state_space_dim):
                 filename = "./models/gbmodel" + str(i) + ".sav"
                 loaded_model = joblib.load(filename)
                 setattr(self, "model" + str(i), loaded_model)
         elif modeltype == "poly":
             self.polydegree = joblib.load("./models/polydegree.sav")
-            print("poyl degree is :", self.polydegree)
-=======
-class ModelPredictor():
-    def __init__(self, modeltype='gb', noise_percentage=0, action_space_dim=None, \
-        state_space_dim=None, markovian_order=None):
-        self.action_space_dim=action_space_dim
-        self.state_space_dim=state_space_dim
-        self.markovian_order=markovian_order
-        self.noise_percentage=noise_percentage
-        self.modeltype=modeltype
-        self.brain_actions=np.empty((self.action_space_dim))
-
-        print(modeltype, ' is used as the data driven model to train brain.')
-        if modeltype=='gb':	
-            for i in range(0,self.state_space_dim):
-                filename='./models/gbmodel'+str(i)+'.sav'
-                loaded_model=joblib.load(filename)
-                setattr(self,'model'+str(i),loaded_model)
-        elif modeltype=='poly':
-            self.polydegree=joblib.load('./models/polydegree.sav')
-            print('poly degree is :', self.polydegree)
->>>>>>> f72bba3e
+            print("poly degree is :", self.polydegree)
             for i in range(0, self.state_space_dim):
                 filename = "./models/polymodel" + str(i) + ".sav"
                 loaded_model = joblib.load(filename)
