--- conflicted
+++ resolved
@@ -96,15 +96,9 @@
   workspace_setup: True
 ```
 
-<<<<<<< HEAD
-When training with a brain, make sure that your scenario definitions in Inkling include both `initial_states` and/or `episode_inits` keys. The `initial_states` values will get overwritten by the values from Inkling when they keys match. If that poses difficult, you can populate `initial_states_mapper`.
-
-Be sure to comment them out if running with `simulator.policy=random` because `test_random_policy()` utilizes only the following `config={**episode_inits, **initial_states}`. If there is no need for a mapper, you may leave it blank.
-=======
-When training with a brain using the Bonsai platform, make sure that your scenario definitions include both `initial_states` values and/or `episode_inits` values (`episode_inits` will most likely correspond to the configuratino values in `augmented_cols` of your `data.yaml`). The `initial_states` values and the `episode_inits` values will get overwritten by the provided scenario values from Inkling when the keys match.
-
-You can also provide a dictionary `initial_states_mapper` describing how to map Inkling scenario parameters to initial state values in your simulator. 
->>>>>>> 3cd36fc0
+When training with a brain using the Bonsai platform, make sure that your scenario definitions include `initial_states` and/or `episode_inits` keys(`episode_inits` will most likely correspond to the configuration values in `augmented_cols` of your `data.yaml`). The `initial_states` values and the `episode_inits` values will get overwritten by the provided scenario values from Inkling when the keys match.
+
+You can also provide a dictionary `initial_states_mapper` describing how to map Inkling scenario parameters to initial state values in your simulator. Be sure to comment them out if running with `simulator.policy=random` because `test_random_policy()` utilizes only the following `config={**episode_inits, **initial_states}`. If there is no need for a mapper, you may leave it blank.
 
 ```yaml
 initial_states_mapper:
