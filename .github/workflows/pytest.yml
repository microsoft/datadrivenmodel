name: pytest-coverage-commentator
on: [pull_request]
jobs:
  build:
    runs-on: ubuntu-latest
    steps:
      - uses: actions/checkout@v1
      - name: Set up Python 3.8
        uses: actions/setup-python@v1
        with:
          python-version: 3.8
      - name: Set up GCC
        uses: egor-tensin/setup-gcc@v1
        with:
          platform: x64
      - name: Install dependencies
        run: |
          python -m pip install --upgrade pip
          pip install flake8 pytest pytest-cov
<<<<<<< HEAD
          if [ -f requirements-test.txt ]; then pip install -r requirements-test.txt; fi
=======
          if [ -f requirements-tests.txt ]; then pip install -r requirements-tests.txt; fi
>>>>>>> 6b8f7e3d
      - name: Run tests
        run: |
          pytest --cov="." tests
      # - name: Comment coverage
      #   uses: coroo/pytest-coverage-commentator@v1.0.2<|MERGE_RESOLUTION|>--- conflicted
+++ resolved
@@ -17,11 +17,7 @@
         run: |
           python -m pip install --upgrade pip
           pip install flake8 pytest pytest-cov
-<<<<<<< HEAD
-          if [ -f requirements-test.txt ]; then pip install -r requirements-test.txt; fi
-=======
           if [ -f requirements-tests.txt ]; then pip install -r requirements-tests.txt; fi
->>>>>>> 6b8f7e3d
       - name: Run tests
         run: |
           pytest --cov="." tests
