--- conflicted
+++ resolved
@@ -1,17 +1,14 @@
 defaults:
   - model: xgboost.yaml
-<<<<<<< HEAD
-  - simulator: cartpole-updated-simparam.yaml
+  # - simulator: cartpole-updated-simparam.yaml
   # - simulator: quanser-log.yaml
   #- data: house-energy.yaml
   #- simulator: house-energy_simparam.yaml
-  - hydra/job_logging: colorlog
-  - hydra/hydra_logging: colorlog
-=======
+  # - hydra/job_logging: colorlog
+  # - hydra/hydra_logging: colorlog
   #- data: cartpole_mixed.yaml
   #- simulator: cartpole_mixed_simparam.yaml
   #- data: quanser_rand.yaml
   #- simulator: quanser_simparam.yaml
   - data: house_energy.yaml
-  - simulator: house_energy_simparam.yaml
->>>>>>> 14259c77
+  - simulator: house_energy_simparam.yaml