defaults:
  # - data: cartpole-updated.yaml
<<<<<<< HEAD
  # - data: house_energy.yaml
  - data: cartpole_st_at.yaml
  # - model: SVR.yaml
  - model: xgboost.yaml
  - simulator: cartpole-updated-simparam.yaml
=======
  - data: quanser-rand.yaml
  - model: xgboost.yaml
  # - simulator: cartpole-updated-simparam.yaml
  - simulator: quanser-log.yaml
>>>>>>> 61f377af
<|MERGE_RESOLUTION|>--- conflicted
+++ resolved
@@ -1,14 +1,6 @@
 defaults:
-  # - data: cartpole-updated.yaml
-<<<<<<< HEAD
-  # - data: house_energy.yaml
-  - data: cartpole_st_at.yaml
-  # - model: SVR.yaml
+  - data: cartpole-updated.yaml
+  # - data: quanser-rand.yaml
   - model: xgboost.yaml
   - simulator: cartpole-updated-simparam.yaml
-=======
-  - data: quanser-rand.yaml
-  - model: xgboost.yaml
-  # - simulator: cartpole-updated-simparam.yaml
-  - simulator: quanser-log.yaml
->>>>>>> 61f377af
+  # - simulator: quanser-log.yaml