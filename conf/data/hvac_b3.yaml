data:
<<<<<<< HEAD
  path: "../data/building3.csv"
=======
  path: "/Users/alizaidi-msft/Documents/bonsai/hvac-dev/bonsai-hvac/data/building3.csv"
>>>>>>> aad6dec4
  full_or_relative: full
  inputs:
    [
      "state.OAT",
      "state.WBT",
      "state.CHW_SWT",
      "state.CHW_RWT",
      "state.CHW_TONS",
      "state.CHL_Product",
      "state.PCT_of_Valves>90PCT",
      "state.Count_of_Valves>90PCT",
      "state.Total_KW",
      "state.Plant_kW_Ton_Efficiency",
    ]
  outputs:
    [
      "state.OAT",
      "state.WBT",
      "state.CHW_SWT",
      "state.CHW_RWT",
      "state.CHW_TONS",
      "state.CHL_Product",
      "state.PCT_of_Valves>90PCT",
      "state.Count_of_Valves>90PCT",
      "state.Total_KW",
      "state.Plant_kW_Ton_Efficiency",
    ]
  augmented_cols:
    [
      "action.CDW_GPM_Flow_Setpoint",
      "action.CDW_SWS",
      "action.CHW_DPSP",
      "action.CHW_SWS",
      "action.CHW_SWS_OAT_Delta",
      "action.CDW_SWS_WBT_Delta",
      "action.Count_of_Active_CHL",
    ]
  iteration_order: -1
  episode_col: episode
  iteration_col: iteration
  max_rows: -1
  test_perc: 0.25
  scale_data: True
  diff_state: False
  concatenated_steps: 0
  concatenated_zero_padding: False
  concatenate_length:
    state.OAT: 5
    state.WBT: 5
    state.CHW_SWT: 5
    state.CHW_RWT: 5
    state.CHW_TONS: 5
    state.CHL_Product: 5
    state.PCT_of_Valves>90PCT: 5
    state.Count_of_Valves>90PCT: 5
    state.Total_KW: 5
    state.Plant_kW_Ton_Efficiency: 5<|MERGE_RESOLUTION|>--- conflicted
+++ resolved
@@ -1,9 +1,5 @@
 data:
-<<<<<<< HEAD
   path: "../data/building3.csv"
-=======
-  path: "/Users/alizaidi-msft/Documents/bonsai/hvac-dev/bonsai-hvac/data/building3.csv"
->>>>>>> aad6dec4
   full_or_relative: full
   inputs:
     [
