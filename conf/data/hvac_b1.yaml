data:
<<<<<<< HEAD
  path: "../data/building1.csv"
  full_or_relative: relative
=======
  path: "/Users/alizaidi-msft/Documents/bonsai/hvac-dev/bonsai-hvac/data/building1.csv"
  full_or_relative: full
>>>>>>> aad6dec4
  inputs:
    [
      "state.OAT",
      "state.WBT",
      "state.CDW_RWT",
      "state.CHW_RWT",
      "state.CHW_TONS",
      "state.CHL_Product",
      "state.PCT_of_Valves>90PCT",
      "state.Count_of_Valves>90PCT",
      "state.Total_KW",
      "state.Plant_kW_Ton_Efficiency",
    ]
  outputs:
    [
      "state.OAT",
      "state.WBT",
      "state.CDW_RWT",
      "state.CHW_RWT",
      "state.CHW_TONS",
      "state.CHL_Product",
      "state.PCT_of_Valves>90PCT",
      "state.Count_of_Valves>90PCT",
      "state.Total_KW",
      "state.Plant_kW_Ton_Efficiency",
    ]
  augmented_cols:
    [
      "action.CDW_GPM_Flow",
      "action.PCT_Design_CDW_FLOW_STPT",
      "action.Max_Design_CDW_GPM_FLOW_STPT",
      "action.CDW_SWS",
      "action.CHW_DPSP",
      "action.CHW_SWS",
      "action.CHW_SWS_OAT_Delta",
      "action.CDW_SWS_WBT_Delta",
      "action.CHW_SWS_RWT_Delta",
      "action.CDW_SWS_RWT_Delta",
      "action.CHL_1_Active",
      "action.CHL_2_Active",
      "action.CHL_3_Active",
      "action.Count_of_Active_CHL",
      "action.CDW_SWT",
      "action.CHW_SWT",
    ]
  iteration_order: -1
  episode_col: episode
  iteration_col: iteration
  max_rows: -1
  test_perc: 0.25
  scale_data: True
  diff_state: False
  concatenated_steps: 0
  concatenated_zero_padding: False
  concatenate_length:
    state.OAT: 3
    state.WBT: 3
    state.CDW_RWT: 5
    state.CHW_RWT: 5
    state.CHW_TONS: 5
    state.CHL_Product: 5
    state.PCT_of_Valves>90PCT: 1
    state.Count_of_Valves>90PCT: 1
    state.Total_KW: 5
    state.Plant_kW_Ton_Efficiency: 5<|MERGE_RESOLUTION|>--- conflicted
+++ resolved
@@ -1,11 +1,6 @@
 data:
-<<<<<<< HEAD
   path: "../data/building1.csv"
   full_or_relative: relative
-=======
-  path: "/Users/alizaidi-msft/Documents/bonsai/hvac-dev/bonsai-hvac/data/building1.csv"
-  full_or_relative: full
->>>>>>> aad6dec4
   inputs:
     [
       "state.OAT",
