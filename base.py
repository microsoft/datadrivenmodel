import abc
import copy
import logging
import os
import pathlib
import pickle
from collections import OrderedDict
from typing import Dict, List, Tuple, Union
from omegaconf.listconfig import ListConfig

import matplotlib
import matplotlib.pyplot as plt
import numpy as np
import pandas as pd
from natsort import natsorted
from sklearn.metrics import auc, roc_curve
from sklearn.model_selection import (
    GridSearchCV,
    GroupShuffleSplit,
    RandomizedSearchCV,
    TimeSeriesSplit,
    PredefinedSplit,
)
from sklearn.preprocessing import StandardScaler

from loaders import CsvReader
<<<<<<< HEAD
from dataclass import DataClass

import mlflow
=======
>>>>>>> 7639de60

logger = logging.getLogger(__name__)
matplotlib.rcParams["figure.figsize"] = [12, 10]


class BaseModel(abc.ABC):
    def __init__(self, log_dirs: str = "logs", model=None):

        self.logs_dir = log_dirs
        self.model = model
        self.halt_model = None
        self.dataclass_obj = DataClass()

    def load_csv(
        self,
        dataset_path: str,
        input_cols: Union[str, List[str]] = "state",
        augm_cols: Union[str, List[str]] = ["action_command"],
        output_cols: Union[str, List[str]] = "state",
        iteration_order: int = -1,
        episode_col: str = "episode",
        iteration_col: str = "iteration",
        drop_nulls: bool = True,
        max_rows: Union[int, None] = None,
        test_perc: float = 0.15,
        diff_state: bool = False,
        concatenated_steps: int = 1,
        concatenated_zero_padding: bool = True,
    ) -> Tuple[np.ndarray, np.ndarray]:
        """Read CSV data into two datasets for modeling

        Parameters
        ----------
        dataset_path : str
            path to csv dataset
        input_cols : Union[str, List[str]], optional
            list of columns represent the inputs to the dynamical system in the raw dataset. Can either be a string which is then matched for all columns in the dataset, or a list of strings with exact matches, by default "state"
        augm_cols : Union[str, List[str]], optional
            Exact match of additional columns to use for modeling, such as the actions of the current iteration and any scenario/config parameters, by default ["action_command"]
        output_col : Union[str, List[str]], optional
            output columns of the dynamical system. Can either be a string which is then matched for any columns or a list of exact matches, by default "state"
        iteration_order : int, optional
            in the order of the raw dataset, what is the lag between iteration t and iteration t+1, by default -1
        max_rows : Union[int, None], optional
            max rows to read for a large dataset, by default None
        diff_state : bool, default False
            If enabled, calculate differential between current output_cols and past output_cols
        concatenated_steps : int, optional
            number of steps to concatenate as input to ddm (per inference run)
        concatenated_zero_padding : bool, optional
            true: initial state padding made with zeroes
            false: initial state padding made copying initial sample 'concatenated_steps' times

        Returns
        -------
        Tuple[np.ndarray, np.ndarray]
            Features and labels for modeling


        Raises
        ------
        ValueError
            Data not found
        """

<<<<<<< HEAD
        X, y = self.dataclass_obj.load_csv(
            dataset_path=dataset_path,
            input_cols=input_cols,
            augm_cols=augm_cols,
            output_cols=output_cols,
            iteration_order=iteration_order,
            episode_col=episode_col,
            iteration_col=iteration_col,
            drop_nulls=drop_nulls,
            max_rows=max_rows,
            test_perc=test_perc,
            diff_state=diff_state,
            concatenated_steps=concatenated_steps,
            concatenated_zero_padding=concatenated_zero_padding,
        )

        # Transferring key features in between classes for easier access
        self.features = self.dataclass_obj.features
        self.labels = self.dataclass_obj.labels
=======
        csv_reader = CsvReader()
        if not os.path.exists(dataset_path):
            raise ValueError(f"No data found at {dataset_path}")
        else:
            if max_rows < 0:
                max_rows = None
            df = pd.read_csv(dataset_path, nrows=max_rows)
            if drop_nulls:
                df = df[~df.isnull().any(axis=1)]
            if type(input_cols) == str:
                base_features = [str(col) for col in df if col.startswith(input_cols)]
            elif isinstance(input_cols, (list, ListConfig)):
                base_features = input_cols
            else:
                raise TypeError(
                    f"input_cols expected type List[str] or str but received type {type(input_cols)}"
                )
            if not augm_cols:
                logging.debug(f"No augmented columns...")
            elif type(augm_cols) == str:
                augm_features = [str(col) for col in df if col.startswith(augm_cols)]
            elif isinstance(augm_cols, (list, ListConfig)):
                augm_features = augm_cols
            else:
                raise TypeError(
                    f"augm_cols expected type List[str] or str but received type {type(augm_cols)}"
                )

            if augm_cols:
                features = base_features + augm_features
            else:
                features = base_features
            self.features = features
            logging.info(f"Using {features} as the features for modeling DDM")

            if type(output_cols) == str:
                labels = [col for col in df if col.startswith(output_cols)]
            elif isinstance(output_cols, (list, ListConfig)):
                labels = output_cols
            else:
                raise TypeError(
                    f"output_cols expected type List[str] but received type {type(output_cols)}"
                )
            self.labels = labels
            logging.info(f"Using {labels} as the labels for modeling DDM")

            df = csv_reader.read(
                df,
                iteration_order=iteration_order,
                feature_cols=features,
                label_cols=labels,
                episode_col=episode_col,
                iteration_col=iteration_col,
            )
            X = df[csv_reader.feature_cols].values
            y = df[csv_reader.label_cols].values
            # store episode_id to group_per_episode
            self.episode_ids = df[episode_col].values

        self.diff_state = diff_state
        if diff_state == True:
            logging.info(
                "delta states enabled, calculating differential between input and output values"
            )
            y = y - X[:, : y.shape[1]]  # s_t+1 - s_t
>>>>>>> 7639de60

        self.feature_cols = self.dataclass_obj.feature_cols
        self.label_cols = self.dataclass_obj.label_cols

        self.input_dim = self.dataclass_obj.input_dim
        self.output_dim = self.dataclass_obj.output_dim

        if hasattr(self, "original_features"):
            self.original_features = self.dataclass_obj.original_features
        if hasattr(self, "original_labels"):
            self.original_labels = self.dataclass_obj.original_labels

        return X, y

    def load_numpy(
        self, dataset_path: str, X_path: str = "x_set.npy", y_path: str = "y_set.npy"
    ) -> Tuple:

        X = np.load(os.path.join(dataset_path, X_path))
        y = np.load(os.path.join(dataset_path, y_path))
        self.input_dim = X.shape[1]
        self.output_dim = y.shape[1]

        return X, y

    def load_pickle_data(self, x_path: str, y_path: str):

        X = pickle.load(open(x_path, "rb"))
        y = pickle.load(open(y_path, "rb"))

        return X, y

    def scalar(self, X, y):

        self.xscalar = StandardScaler()
        self.yscalar = StandardScaler()

        X_scaled = self.xscalar.fit_transform(X)
        y_scaled = self.yscalar.fit_transform(y)

        return X_scaled, y_scaled

    def build_model(self, scale_data: bool = False, halt_model: bool = False):

        self.scale_data = scale_data
        self.halt_model = halt_model

    def fit(self, X, y):

        if not self.model:
            raise ValueError("Please build or load the model first")

        if self.scale_data:
            X, y = self.scalar(X, y)
        self.model.fit(X, y)

    def fit_halt_classifier(self, X, y):

        if not self.halt_model:
            raise ValueError("Please build or load the halted model first")
        if self.scale_data:
            X = self.xscalar.transform(X)
        self.halt_model.fit(X, y)

    def predict(self, X, label_col_names: List[str] = None):

        if not self.model:
            raise ValueError("Please build or load the model first")
        else:
            if self.scale_data:
                X = self.xscalar.transform(X)
            preds = self.model.predict(X)
            if self.scale_data:
                preds = self.yscalar.inverse_transform(preds)

            preds_df = pd.DataFrame(preds)
            preds_df.columns = label_col_names

            return preds_df

    def predict_sequentially_all(
        self,
        X: Union[None, np.ndarray] = None,
        ):
        """Make predictions sequentially for provided iterations. All iterations are run sequentially until the end.

        Parameters
        ----------
        X : np.ndarray
            Array of input values to the DDM for sequential prediction

        Returns
        -------
        np.ndarray
            Array of predicted values


        Raises
        ------
        ValueError
            Model or Data not found
        """

        if not self.model:
            raise ValueError("Please build or load the model first")
        else:

            if X is None:
                X, y_test = self.get_test_set(grouped_per_episode = False)

            assert len(X) > 0, "Predict sequentially requires at least one iteration provided, but none where given."

            # scaling is performed within "predict" (self.scale_data)

            #print(f"X (predict_sequentially_all) ---> {np.shape(X)}")
            self.dataclass_obj.sequential_inference_initialize(ini_X=X[0])

            # sequentially iterate retriving next prediction based on previous prediction
            next_X = X[0]
            preds_array = []
            for i in range(len(X)):
                # get next prediction
                preds = self.predict(np.array(next_X))
                preds_array.append(preds[0])
                # update prediction dictionary (for next iteration)
                next_X = self.dataclass_obj.sequential_inference(new_y=preds[0])

            preds_array = np.array(preds_array)  # .transpose()

            # preds_df = pd.DataFrame(preds)
            # preds_df.columns = label_col_names

            return preds_array  # preds_df

    def predict_sequentially(
        self,
        X_grouped: Union[None, List[np.ndarray]] = None,
        y_grouped: Union[None, List[np.ndarray]] = None,
        it_per_episode: Union[None, int] = None,
    ):
        """Make predictions sequentially for provided episodes. Each episode is compound of the iterations to be run sequentially.

        Parameters
        ----------
        X_test_grouped: List[np.ndarray]
            List of numpy arrays with input DDM features to be used for sequential prediction. Iterations grouped per episode.
            - If None is given, default test sets are used (generated when calling load_csv method).
        y_test_grouped: List[np.ndarray]
            List of numpy arrays with output labels to be used to assess sequential prediction. Iterations grouped per episode.
            - If None is given, default test sets are used (generated when calling load_csv method).
            - Note, we provide the labels here to ensure we can keep track of any skipped iterations.
        it_per_episode: int
            Number os iterations to cut episodes on. Disregarded if it_per_episode > len(X_grouped[i]).


        Returns
        -------
        Tuple[np.ndarray, np.ndarray]
            Array of predicted values and provided labels.


        Raises
        ------
        ValueError
            Model not instanced.
        Assert
            X_grouped is empty.
            y_grouped has different episode length than X_grouped.
        """

        if not self.model:
            raise ValueError("Please build or load the model first")
        else:
            # note, scaling is performed in inner function "predict_sequentially_all" > "predict" (self.scale_data)

            if X_grouped is None:
                X_grouped, y_grouped = self.get_test_set(grouped_per_episode = True)

            # initialize predictions
            preds = []
            labels = []

            print(f"X (predict_sequentially) ---> {np.shape(X_grouped)}")

            if not it_per_episode:
                # when grouped, X has shape {episode_count, iteration_count, feature_count}
                it_per_episode = np.inf

            num_of_episodes = int(np.shape(X_grouped)[0])

            # iterate per as many episodes as selected
            for i in range(num_of_episodes):

                n_iterations = len(X_grouped[i])
                if it_per_episode >= n_iterations:
                    preds_aux = self.predict_sequentially_all(X_grouped[i])
                    if y_grouped is not None:
                        labels_aux = y_grouped[i]

                else:
                    # split episodes into subepisodes when it_per_episode < episode length
                    n_subepisodes = int(np.ceil(n_iterations / it_per_episode))
                    preds_aux_array = []
                    labels_aux_array = []
                    for j in range(n_subepisodes):
                        preds_aux = self.predict_sequentially_all(
                            X_grouped[i][j * it_per_episode : (j + 1) * it_per_episode],
                            label_col_names,
                        )
                        preds_aux_array.append(copy.deepcopy(preds_aux))

                        if y_grouped is not None:
                            labels_aux = y_grouped[i][j * it_per_episode : (j + 1) * it_per_episode]
                            labels_aux_array.append(copy.deepcopy(labels_aux))
                            
                    preds_aux = np.concatenate(preds_aux_array, axis=0)
                    if y_grouped is not None:
                        labels_aux = np.concatenate(labels_aux_array, axis=0)

                # append to predictions before getting into next episode
                preds.extend(copy.deepcopy(preds_aux))
                if y_grouped is not None:
                    labels.extend(copy.deepcopy(labels_aux))

            preds = np.array(preds)
            labels = np.array(labels)

            # preds_df = pd.DataFrame(preds)
            # preds_df.columns = label_col_names

            return preds, labels  # preds_df


    def predict_halt_classifier(self, X: np.ndarray):

        if not self.halt_model:
            raise ValueError("Please build or load the model first")
        else:

            if self.scale_data:
                X = self.xscalar.transform(X)
            halts = self.halt_model.predict(X)

        return halts


    def save_model(self, filename):

        if not any([s in filename for s in [".pkl", ".pickle"]]):
            filename += ".pkl"
        parent_dir = pathlib.Path(filename).parent
        if not parent_dir.exists():
            parent_dir.mkdir(parents=True, exist_ok=True)
        if self.scale_data:
            logging.info(f"Scale transformations used, saving to {filename}")
            pickle.dump(
                self.xscalar, open(os.path.join(str(parent_dir), "xscalar.pkl"), "wb")
            )
            pickle.dump(
                self.yscalar, open(os.path.join(str(parent_dir), "yscalar.pkl"), "wb")
            )

        pickle.dump(self.model, open(filename, "wb"))


    def save_halt_model(self, dir_path: str = "models"):

        filename = os.path.join(dir_path, "halted_classifier.pkl")
        if not pathlib.Path(filename).parent.exists():
            pathlib.Path(filename).parent.mkdir(parents=True)
        pickle.dump(self.halt_model, open(filename, "wb"))


    def load_model(
        self, filename: str, scale_data: bool = False, separate_models: bool = False
    ):

        self.separate_models = separate_models
        self.scale_data = scale_data

        if scale_data:
            if not self.separate_models:
                path_name = str(pathlib.Path(filename).parent)
            else:
                path_name = filename
            self.xscalar = pickle.load(
                open(os.path.join(path_name, "xscalar.pkl"), "rb")
            )
            self.yscalar = pickle.load(
                open(os.path.join(path_name, "yscalar.pkl"), "rb")
            )
        if separate_models:
            self._load_multimodels(filename, scale_data)
        else:
            if not any([s in filename for s in [".pkl", ".pickle"]]):
                filename += ".pkl"
            self.model = pickle.load(open(filename, "rb"))


    def _load_multimodels(self, filename: str, scale_data: bool):

        all_models = os.listdir(filename)
        all_models = natsorted(all_models)
        if self.scale_data:
            all_models = all_models[:-2]
        num_models = len(all_models)
        models = []
        for i in range(num_models):
            models.append(
                pickle.load(open(os.path.join(filename, all_models[i]), "rb"))
            )
        self.models = models


    def load_halt_classifier(self, filename: str):

        self.halt_model = pickle.load(open(filename, "rb"))


    def evaluate(
        self,
        metric,
        X_test: Union[None, np.ndarray] = None,
        y_test: Union[None, np.ndarray] = None,
        marginal: bool = False
    ):

        if not self.model:
            raise Exception("No model found, please run fit first")
        else:

            if X_test is None:
                X_test, y_test = self.get_test_set(grouped_per_episode = False)

            assert len(X_test) > 0, "Predict sequentially requires at least one iteration provided, but none where given."

            if y_test is not None:
                assert len(X_test) == len(y_test), \
                    f"number of iterations for predictions ({len(X_test)}) and labels ({len(y_test)}) do not match."

            if not marginal:
                y_hat = self.predict(X_test)
                return metric(y_test, y_hat)
            else:
                results_df = self.evaluate_margins(metric, X_test, y_test, False)
                return results_df


    def evaluate_sequentially(
        self,
        metric,
        X_grouped: Union[None, List[np.ndarray]] = None,
        y_grouped: Union[None, List[np.ndarray]] = None,
        marginal: bool = False,
        it_per_episode=100,
    ):
        """Evaluate sequential prediction for provided episodes.

        Parameters
        ----------
        metric: function
            Retrieves the desired metric to be used to compare and assess difference between predictions and test labels.
        X_grouped: List[np.ndarray]
            List of numpy arrays with input DDM features to be used for sequential prediction and evaluation. Iterations grouped per episode.
            - If None is given, default test sets are used (generated when calling load_csv method).
        y_grouped: List[np.ndarray]
            List of numpy arrays with output labels to be used to assess sequential prediction and evaluation. Iterations grouped per episode.
            - If None is given, default test sets are used (generated when calling load_csv method).
            - Note, we provide the y_test here to ensure we can keep track of any skipped iterations.
        marginal: bool
            Retrieve per var computed error honoring "metric" function.
        it_per_episode: int
            Number os iterations to subdivide episodes on. Disregarded if it_per_episode > len(X_test_grouped[i]).


        Returns
        -------
        Tuple[np.ndarray, np.ndarray]
            Array of predicted values and provided labels.


        Raises
        ------
        ValueError
            Model or Data not found.
        """

        if not self.model:
            raise Exception("No model found, please run fit first")
        else:

            if X_grouped is None:
                X_grouped, y_grouped = self.get_test_set(grouped_per_episode = True)

            if not marginal:
                y_hat, y_test = self.predict_sequentially(X_grouped, y_grouped, it_per_episode=it_per_episode)
                return metric(y_test, y_hat)
            else:
                results_df = self.evaluate_margins_sequentially(
                    metric, X_grouped, y_grouped, False, it_per_episode=it_per_episode
                )
                return results_df


    def evaluate_margins(
        self,
        metric,
        X_test: Union[None, np.ndarray] = None,
        y_test: Union[None, np.ndarray] = None,
        verbose: bool = False
    ):
        """Evaluate predictions for each var separately.

        Parameters
        ----------
        metric: function
            Retrieves the desired metric to be used to compare and assess difference between predictions and test labels.
        X_test: np.ndarray
            Numpy arrays with input DDM features to be used for per-iteration prediction and evaluation.
            - If None is given, default test sets are used (generated when calling load_csv method).
        y_test: np.ndarray
            Numpy arrays with output labels to be used to assess per-iteration prediction and evaluation.
            - If None is given, default test sets are used (generated when calling load_csv method).


        Returns
        -------
        Pandas Dataframe
            Dataframe with scores per label


        Raises
        ------
        ValueError
            Model or Data not found.
        """

        if not self.model:
            raise Exception("No model found, please run fit first")
        else:

            if X_test is None:
                X_test, y_test = self.get_test_set(grouped_per_episode = False)

            y_pred = self.predict(X_test)
            idx = 0
            results = {}
            for var in self.labels:
                scores = metric(y_test[:, idx], y_pred[:, idx])
                if verbose:
                    print(f"Score for var {var}: {scores}")
                results[var] = scores
                idx += 1
            return pd.DataFrame(results.items(), columns=["var", "score"])


    def evaluate_margins_sequentially(
        self,
        metric,
        X_grouped: Union[None, np.ndarray] = None,
        y_grouped: Union[None, np.ndarray] = None,
        verbose: bool = False,
        it_per_episode: int = 100,
    ):
        """Evaluate sequential prediction for provided episodes. Splitting prediction results per label variable.

        Parameters
        ----------
        metric: function
            Retrieves the desired metric to be used to compare and assess difference between predictions and test labels.
        X_grouped: List[np.ndarray]
            List of numpy arrays with input DDM features to be used for sequential prediction and evaluation. Iterations grouped per episode.
            - If None is given, default test sets are used (generated when calling load_csv method).
        y_grouped: List[np.ndarray]
            List of numpy arrays with output labels to be used to assess sequential prediction and evaluation. Iterations grouped per episode.
            - If None is given, default test sets are used (generated when calling load_csv method).
            - Note, we provide the y_test here to ensure we can keep track of any skipped iterations.
        marginal: bool
            Retrieve per var computed error honoring "metric" function.
        it_per_episode: int
            Number os iterations to subdivide episodes on. Disregarded if it_per_episode > len(X_test_grouped[i]).


        Returns
        -------
        Tuple[np.ndarray, np.ndarray]
            Array of predicted values and provided labels.


        Raises
        ------
        ValueError
            Model or Data not found.
        """

        if X_grouped is None:
            X_grouped, y_grouped = self.get_test_set(grouped_per_episode = True)

        # Extract prediction and remove any tail reminder from int(len(X_test)/it_per_episode)
        y_pred, y_test = self.predict_sequentially(X_grouped, y_grouped, it_per_episode=it_per_episode)

        idx = 0
        results = {}
        for var in self.labels:
            scores = metric(y_test[:, idx], y_pred[:, idx])
            if verbose:
                print(f"Score for var {var}: {scores}")
            results[var] = scores
            idx += 1
        return pd.DataFrame(results.items(), columns=["var", "score"])


    def plot_roc_auc(self, halt_x: np.ndarray, halt_y: np.ndarray):

        test_halt_preds = self.predict_halt_classifier(halt_x)
        halt_fpr, halt_tpr, _ = roc_curve(halt_y, test_halt_preds)
        roc_auc = auc(halt_fpr, halt_tpr)

        lw = 2
        plt.figure()
        plt.plot(
            halt_fpr,
            halt_tpr,
            color="darkorange",
            lw=lw,
            label="ROC curve (AUC = %0.2f)" % roc_auc,
        )
        plt.xlim([0.0, 1.0])
        plt.ylim([0.0, 1.05])
        plt.xlabel("FPR")
        plt.ylabel("TPR")
        plt.title("ROC for Recycle Predictions")
        plt.legend(loc="lower right")


    def get_test_set(self, grouped_per_episode = False):
        """Extracts test sets from dataclass_obj
        """

        if grouped_per_episode:
            X_test_grouped, y_test_grouped = self.dataclass_obj.get_test_set_per_episode()

            assert len(X_test_grouped) > 0, "Predict sequentially requires at least one episode provided, but none where given."

            assert len(X_test_grouped) == len(y_test_grouped), \
                f"number of episodes for predictions ({len(X_test_grouped)}) and labels ({len(y_test_grouped)}) do not match."

            return X_test_grouped, y_test_grouped

        else:
            X_test, y_test = self.dataclass_obj.get_test_set()

            assert len(X_test) > 0, "At least one iteration must be provided, but none where extracted."

            assert len(X_test) == len(y_test), \
                f"number of iterations for predictions ({len(X_test)}) and labels ({len(y_test)}) do not match."

            return X_test, y_test


    def get_train_set(self, grouped_per_episode = False):
        """Extracts training sets from dataclass_obj
        """

        if grouped_per_episode:
            X_train_grouped, y_train_grouped = self.dataclass_obj.get_train_set_per_episode()

            assert len(X_train_grouped) > 0, "Predict sequentially requires at least one episode provided, but none where given."

            assert len(X_train_grouped) == len(y_train_grouped), \
                f"number of episodes for predictions ({len(X_train_grouped)}) and labels ({len(y_train_grouped)}) do not match."

            return X_train_grouped, y_train_grouped

        else:
            X_train, y_train = self.dataclass_obj.get_train_set()

            assert len(X_train) > 0, "At least one iteration must be provided, but none where extracted."

            assert len(X_train) == len(y_train), \
                f"number of iterations for predictions ({len(X_train)}) and labels ({len(y_train)}) do not match."

            return X_train, y_train


    def sweep(
        self,
        params: Dict,
        X,
        y,
        search_algorithm: str = "bayesian",
        num_trials: int = 3,
        scoring_func: str = "r2",
        early_stopping: bool = False,
        results_csv_path: str = "outputs/results.csv",
        splitting_criteria: str = "CV",
        test_indices: Union[None, List[int]] = None,
        num_splits: int = 5,
    ) -> pd.DataFrame:

        if self.scale_data:
            X, y = self.scalar(X, y)

        if splitting_criteria.lower() == "cv":
            cv = None
        elif splitting_criteria.lower() == "timeseries":
            cv = TimeSeriesSplit(n_splits=num_splits)
        elif splitting_criteria.lower() == "grouped":
            cv = GroupShuffleSplit(n_splits=num_splits)
        elif splitting_criteria.lower() == "fixed":
            if type(test_indices) != list:
                raise ValueError("fixed split used but no test-indices provided...")
            cv = PredefinedSplit(test_fold=test_indices)
        else:
            raise ValueError(
                "Unknowing splitting criteria provided: {splitting_criteria}, should be one of [cv, timeseries, grouped]"
            )

        # early stopping only supported for learners that have a
        # `partial_fit` method
        from tune_sklearn import TuneSearchCV
        import mlflow

        # start mlflow auto-logging
        mlflow.sklearn.autolog()

        if search_algorithm.lower() == "bohb":
            early_stopping = True

        if any(
            [search_algorithm.lower() in ["bohb", "bayesian", "hyperopt", "optuna"]]
        ):
            search = TuneSearchCV(
                self.model,
                params,
                search_optimization=search_algorithm,
                cv=cv,
                n_trials=num_trials,
                early_stopping=early_stopping,
                scoring=scoring_func,
                loggers=["csv", "tensorboard"],
            )
        elif search_algorithm == "grid":
            search = GridSearchCV(
                self.model,
                param_grid=params,
                refit=True,
                cv=cv,
                scoring=scoring_func,
            )
        elif search_algorithm == "random":
            search = RandomizedSearchCV(
                self.model,
                param_distributions=params,
                refit=True,
                cv=cv,
                scoring=scoring_func,
            )
        else:
            raise NotImplementedError(
                "Search algorithm should be one of grid, hyperopt, bohb, optuna, bayesian, or random"
            )

        with mlflow.start_run() as run:
            search.fit(X, y)
        self.model = search.best_estimator_
        results_df = pd.DataFrame(search.cv_results_)
        if not pathlib.Path(results_csv_path).parent.exists():
            pathlib.Path(results_csv_path).parent.mkdir(exist_ok=True, parents=True)
        logger.info(f"Saving sweeping results to {results_csv_path}")
        results_df.to_csv(results_csv_path)
        logger.info(f"Best hyperparams: {search.best_params_}")
        logger.info(f"Best score: {search.best_score_}")

        return results_df


def plot_parallel_coords(results_df: pd.DataFrame):

    import plotly.express as px

    cols_keep = [col for col in results_df if "param_" in col]
    cols_keep += ["mean_test_score"]

    results_df = results_df[cols_keep]
    # want to convert object columns to type float
    results_df = results_df.apply(pd.to_numeric, errors="ignore", downcast="float")

    fig = px.parallel_coordinates(
        results_df,
        color="mean_test_score",
        labels=dict(
            zip(
                list(results_df.columns),
                list(["_".join(i.split("_")[1:]) for i in results_df.columns]),
            )
        ),
        color_continuous_scale=px.colors.diverging.Earth,
        # color_continuous_midpoint=27,
    )

    fig.show()


if __name__ == "__main__":

    base_model = BaseModel()
    x, y = base_model.load_csv(
        dataset_path="csv_data/cartpole-log.csv",
        max_rows=1000,
        augm_cols=["action_command", "config_length", "config_masspole"],
    )<|MERGE_RESOLUTION|>--- conflicted
+++ resolved
@@ -23,13 +23,7 @@
 )
 from sklearn.preprocessing import StandardScaler
 
-from loaders import CsvReader
-<<<<<<< HEAD
 from dataclass import DataClass
-
-import mlflow
-=======
->>>>>>> 7639de60
 
 logger = logging.getLogger(__name__)
 matplotlib.rcParams["figure.figsize"] = [12, 10]
@@ -95,7 +89,6 @@
             Data not found
         """
 
-<<<<<<< HEAD
         X, y = self.dataclass_obj.load_csv(
             dataset_path=dataset_path,
             input_cols=input_cols,
@@ -115,73 +108,6 @@
         # Transferring key features in between classes for easier access
         self.features = self.dataclass_obj.features
         self.labels = self.dataclass_obj.labels
-=======
-        csv_reader = CsvReader()
-        if not os.path.exists(dataset_path):
-            raise ValueError(f"No data found at {dataset_path}")
-        else:
-            if max_rows < 0:
-                max_rows = None
-            df = pd.read_csv(dataset_path, nrows=max_rows)
-            if drop_nulls:
-                df = df[~df.isnull().any(axis=1)]
-            if type(input_cols) == str:
-                base_features = [str(col) for col in df if col.startswith(input_cols)]
-            elif isinstance(input_cols, (list, ListConfig)):
-                base_features = input_cols
-            else:
-                raise TypeError(
-                    f"input_cols expected type List[str] or str but received type {type(input_cols)}"
-                )
-            if not augm_cols:
-                logging.debug(f"No augmented columns...")
-            elif type(augm_cols) == str:
-                augm_features = [str(col) for col in df if col.startswith(augm_cols)]
-            elif isinstance(augm_cols, (list, ListConfig)):
-                augm_features = augm_cols
-            else:
-                raise TypeError(
-                    f"augm_cols expected type List[str] or str but received type {type(augm_cols)}"
-                )
-
-            if augm_cols:
-                features = base_features + augm_features
-            else:
-                features = base_features
-            self.features = features
-            logging.info(f"Using {features} as the features for modeling DDM")
-
-            if type(output_cols) == str:
-                labels = [col for col in df if col.startswith(output_cols)]
-            elif isinstance(output_cols, (list, ListConfig)):
-                labels = output_cols
-            else:
-                raise TypeError(
-                    f"output_cols expected type List[str] but received type {type(output_cols)}"
-                )
-            self.labels = labels
-            logging.info(f"Using {labels} as the labels for modeling DDM")
-
-            df = csv_reader.read(
-                df,
-                iteration_order=iteration_order,
-                feature_cols=features,
-                label_cols=labels,
-                episode_col=episode_col,
-                iteration_col=iteration_col,
-            )
-            X = df[csv_reader.feature_cols].values
-            y = df[csv_reader.label_cols].values
-            # store episode_id to group_per_episode
-            self.episode_ids = df[episode_col].values
-
-        self.diff_state = diff_state
-        if diff_state == True:
-            logging.info(
-                "delta states enabled, calculating differential between input and output values"
-            )
-            y = y - X[:, : y.shape[1]]  # s_t+1 - s_t
->>>>>>> 7639de60
 
         self.feature_cols = self.dataclass_obj.feature_cols
         self.label_cols = self.dataclass_obj.label_cols
@@ -263,9 +189,8 @@
             return preds_df
 
     def predict_sequentially_all(
-        self,
-        X: Union[None, np.ndarray] = None,
-        ):
+        self, X: Union[None, np.ndarray] = None,
+    ):
         """Make predictions sequentially for provided iterations. All iterations are run sequentially until the end.
 
         Parameters
@@ -290,13 +215,15 @@
         else:
 
             if X is None:
-                X, y_test = self.get_test_set(grouped_per_episode = False)
-
-            assert len(X) > 0, "Predict sequentially requires at least one iteration provided, but none where given."
+                X, y_test = self.get_test_set(grouped_per_episode=False)
+
+            assert (
+                len(X) > 0
+            ), "Predict sequentially requires at least one iteration provided, but none where given."
 
             # scaling is performed within "predict" (self.scale_data)
 
-            #print(f"X (predict_sequentially_all) ---> {np.shape(X)}")
+            # print(f"X (predict_sequentially_all) ---> {np.shape(X)}")
             self.dataclass_obj.sequential_inference_initialize(ini_X=X[0])
 
             # sequentially iterate retriving next prediction based on previous prediction
@@ -358,7 +285,7 @@
             # note, scaling is performed in inner function "predict_sequentially_all" > "predict" (self.scale_data)
 
             if X_grouped is None:
-                X_grouped, y_grouped = self.get_test_set(grouped_per_episode = True)
+                X_grouped, y_grouped = self.get_test_set(grouped_per_episode=True)
 
             # initialize predictions
             preds = []
@@ -394,9 +321,11 @@
                         preds_aux_array.append(copy.deepcopy(preds_aux))
 
                         if y_grouped is not None:
-                            labels_aux = y_grouped[i][j * it_per_episode : (j + 1) * it_per_episode]
+                            labels_aux = y_grouped[i][
+                                j * it_per_episode : (j + 1) * it_per_episode
+                            ]
                             labels_aux_array.append(copy.deepcopy(labels_aux))
-                            
+
                     preds_aux = np.concatenate(preds_aux_array, axis=0)
                     if y_grouped is not None:
                         labels_aux = np.concatenate(labels_aux_array, axis=0)
@@ -414,7 +343,6 @@
 
             return preds, labels  # preds_df
 
-
     def predict_halt_classifier(self, X: np.ndarray):
 
         if not self.halt_model:
@@ -426,7 +354,6 @@
             halts = self.halt_model.predict(X)
 
         return halts
-
 
     def save_model(self, filename):
 
@@ -446,14 +373,12 @@
 
         pickle.dump(self.model, open(filename, "wb"))
 
-
     def save_halt_model(self, dir_path: str = "models"):
 
         filename = os.path.join(dir_path, "halted_classifier.pkl")
         if not pathlib.Path(filename).parent.exists():
             pathlib.Path(filename).parent.mkdir(parents=True)
         pickle.dump(self.halt_model, open(filename, "wb"))
-
 
     def load_model(
         self, filename: str, scale_data: bool = False, separate_models: bool = False
@@ -479,7 +404,6 @@
             if not any([s in filename for s in [".pkl", ".pickle"]]):
                 filename += ".pkl"
             self.model = pickle.load(open(filename, "rb"))
-
 
     def _load_multimodels(self, filename: str, scale_data: bool):
 
@@ -495,18 +419,16 @@
             )
         self.models = models
 
-
     def load_halt_classifier(self, filename: str):
 
         self.halt_model = pickle.load(open(filename, "rb"))
-
 
     def evaluate(
         self,
         metric,
         X_test: Union[None, np.ndarray] = None,
         y_test: Union[None, np.ndarray] = None,
-        marginal: bool = False
+        marginal: bool = False,
     ):
 
         if not self.model:
@@ -514,13 +436,16 @@
         else:
 
             if X_test is None:
-                X_test, y_test = self.get_test_set(grouped_per_episode = False)
-
-            assert len(X_test) > 0, "Predict sequentially requires at least one iteration provided, but none where given."
+                X_test, y_test = self.get_test_set(grouped_per_episode=False)
+
+            assert (
+                len(X_test) > 0
+            ), "Predict sequentially requires at least one iteration provided, but none where given."
 
             if y_test is not None:
-                assert len(X_test) == len(y_test), \
-                    f"number of iterations for predictions ({len(X_test)}) and labels ({len(y_test)}) do not match."
+                assert len(X_test) == len(
+                    y_test
+                ), f"number of iterations for predictions ({len(X_test)}) and labels ({len(y_test)}) do not match."
 
             if not marginal:
                 y_hat = self.predict(X_test)
@@ -528,7 +453,6 @@
             else:
                 results_df = self.evaluate_margins(metric, X_test, y_test, False)
                 return results_df
-
 
     def evaluate_sequentially(
         self,
@@ -574,10 +498,12 @@
         else:
 
             if X_grouped is None:
-                X_grouped, y_grouped = self.get_test_set(grouped_per_episode = True)
+                X_grouped, y_grouped = self.get_test_set(grouped_per_episode=True)
 
             if not marginal:
-                y_hat, y_test = self.predict_sequentially(X_grouped, y_grouped, it_per_episode=it_per_episode)
+                y_hat, y_test = self.predict_sequentially(
+                    X_grouped, y_grouped, it_per_episode=it_per_episode
+                )
                 return metric(y_test, y_hat)
             else:
                 results_df = self.evaluate_margins_sequentially(
@@ -585,13 +511,12 @@
                 )
                 return results_df
 
-
     def evaluate_margins(
         self,
         metric,
         X_test: Union[None, np.ndarray] = None,
         y_test: Union[None, np.ndarray] = None,
-        verbose: bool = False
+        verbose: bool = False,
     ):
         """Evaluate predictions for each var separately.
 
@@ -624,7 +549,7 @@
         else:
 
             if X_test is None:
-                X_test, y_test = self.get_test_set(grouped_per_episode = False)
+                X_test, y_test = self.get_test_set(grouped_per_episode=False)
 
             y_pred = self.predict(X_test)
             idx = 0
@@ -636,7 +561,6 @@
                 results[var] = scores
                 idx += 1
             return pd.DataFrame(results.items(), columns=["var", "score"])
-
 
     def evaluate_margins_sequentially(
         self,
@@ -678,10 +602,12 @@
         """
 
         if X_grouped is None:
-            X_grouped, y_grouped = self.get_test_set(grouped_per_episode = True)
+            X_grouped, y_grouped = self.get_test_set(grouped_per_episode=True)
 
         # Extract prediction and remove any tail reminder from int(len(X_test)/it_per_episode)
-        y_pred, y_test = self.predict_sequentially(X_grouped, y_grouped, it_per_episode=it_per_episode)
+        y_pred, y_test = self.predict_sequentially(
+            X_grouped, y_grouped, it_per_episode=it_per_episode
+        )
 
         idx = 0
         results = {}
@@ -692,7 +618,6 @@
             results[var] = scores
             idx += 1
         return pd.DataFrame(results.items(), columns=["var", "score"])
-
 
     def plot_roc_auc(self, halt_x: np.ndarray, halt_y: np.ndarray):
 
@@ -716,56 +641,71 @@
         plt.title("ROC for Recycle Predictions")
         plt.legend(loc="lower right")
 
-
-    def get_test_set(self, grouped_per_episode = False):
+    def get_test_set(self, grouped_per_episode=False):
         """Extracts test sets from dataclass_obj
         """
 
         if grouped_per_episode:
-            X_test_grouped, y_test_grouped = self.dataclass_obj.get_test_set_per_episode()
-
-            assert len(X_test_grouped) > 0, "Predict sequentially requires at least one episode provided, but none where given."
-
-            assert len(X_test_grouped) == len(y_test_grouped), \
-                f"number of episodes for predictions ({len(X_test_grouped)}) and labels ({len(y_test_grouped)}) do not match."
+            (
+                X_test_grouped,
+                y_test_grouped,
+            ) = self.dataclass_obj.get_test_set_per_episode()
+
+            assert (
+                len(X_test_grouped) > 0
+            ), "Predict sequentially requires at least one episode provided, but none where given."
+
+            assert len(X_test_grouped) == len(
+                y_test_grouped
+            ), f"number of episodes for predictions ({len(X_test_grouped)}) and labels ({len(y_test_grouped)}) do not match."
 
             return X_test_grouped, y_test_grouped
 
         else:
             X_test, y_test = self.dataclass_obj.get_test_set()
 
-            assert len(X_test) > 0, "At least one iteration must be provided, but none where extracted."
-
-            assert len(X_test) == len(y_test), \
-                f"number of iterations for predictions ({len(X_test)}) and labels ({len(y_test)}) do not match."
+            assert (
+                len(X_test) > 0
+            ), "At least one iteration must be provided, but none where extracted."
+
+            assert len(X_test) == len(
+                y_test
+            ), f"number of iterations for predictions ({len(X_test)}) and labels ({len(y_test)}) do not match."
 
             return X_test, y_test
 
-
-    def get_train_set(self, grouped_per_episode = False):
+    def get_train_set(self, grouped_per_episode=False):
         """Extracts training sets from dataclass_obj
         """
 
         if grouped_per_episode:
-            X_train_grouped, y_train_grouped = self.dataclass_obj.get_train_set_per_episode()
-
-            assert len(X_train_grouped) > 0, "Predict sequentially requires at least one episode provided, but none where given."
-
-            assert len(X_train_grouped) == len(y_train_grouped), \
-                f"number of episodes for predictions ({len(X_train_grouped)}) and labels ({len(y_train_grouped)}) do not match."
+            (
+                X_train_grouped,
+                y_train_grouped,
+            ) = self.dataclass_obj.get_train_set_per_episode()
+
+            assert (
+                len(X_train_grouped) > 0
+            ), "Predict sequentially requires at least one episode provided, but none where given."
+
+            assert len(X_train_grouped) == len(
+                y_train_grouped
+            ), f"number of episodes for predictions ({len(X_train_grouped)}) and labels ({len(y_train_grouped)}) do not match."
 
             return X_train_grouped, y_train_grouped
 
         else:
             X_train, y_train = self.dataclass_obj.get_train_set()
 
-            assert len(X_train) > 0, "At least one iteration must be provided, but none where extracted."
-
-            assert len(X_train) == len(y_train), \
-                f"number of iterations for predictions ({len(X_train)}) and labels ({len(y_train)}) do not match."
+            assert (
+                len(X_train) > 0
+            ), "At least one iteration must be provided, but none where extracted."
+
+            assert len(X_train) == len(
+                y_train
+            ), f"number of iterations for predictions ({len(X_train)}) and labels ({len(y_train)}) do not match."
 
             return X_train, y_train
-
 
     def sweep(
         self,
@@ -826,11 +766,7 @@
             )
         elif search_algorithm == "grid":
             search = GridSearchCV(
-                self.model,
-                param_grid=params,
-                refit=True,
-                cv=cv,
-                scoring=scoring_func,
+                self.model, param_grid=params, refit=True, cv=cv, scoring=scoring_func,
             )
         elif search_algorithm == "random":
             search = RandomizedSearchCV(
