#!/usr/bin/env python3

# Copyright (c) Microsoft Corporation.
# Licensed under the MIT License.
"""
MSFT Bonsai SDK3 Template for Simulator Integration using Python
Copyright 2020 Microsoft
Usage:
  For registering simulator with the Bonsai service for training:
    python main.py --api-host https://api.bons.ai \
           --workspace <workspace_id> \
           --accesskey="<access_key> \
  Then connect your registered simulator to a Brain via UI
  Alternatively, one can set the SIM_ACCESS_KEY and SIM_WORKSPACE as
  environment variables.
"""

import os
import time
from distutils.util import strtobool
from typing import Any, Dict, Optional

import numpy as np
import yaml
from dotenv import load_dotenv, set_key
from microsoft_bonsai_api.simulator.client import BonsaiClient, BonsaiClientConfig
from microsoft_bonsai_api.simulator.generated.models import (
    SimulatorInterface,
    SimulatorState,
)
<<<<<<< HEAD

=======
from azure.core.exceptions import HttpResponseError
import numpy as np
import yaml
>>>>>>> 7a3f69d3
from predictor import ModelPredictor


class TemplateSimulatorSession:
    def __init__(self):
        with open("config/config_model.yml") as cmfile:
            self.model_config = yaml.full_load(cmfile)

        # Obtain model limitations
        with open("config/model_limits.yml") as mlimfile:
            self.model_limits = yaml.full_load(mlimfile)

        state_space_dim = 0
        action_space_dim = 0
        self.state = []
        self.action = []
        for key, value in self.model_config["IO"]["feature_name"].items():
            if value == "state":
                state_space_dim += 1
                # Setting values to initialize, to be replaced by episode_start
                self.state.append(self.model_limits[key]["mean"])
            elif value == "action":
                action_space_dim += 1
                # Setting values to initialize, to be replaced by episode_start
                self.action.append(self.model_limits[key]["mean"])
            else:
                print("Please fix config_model.yml to specify either state or action")
                exit()

        self.predictor = ModelPredictor(
            modeltype=self.model_config["MODEL"]["type"],
            noise_percentage=0,
            state_space_dim=state_space_dim,
            action_space_dim=action_space_dim,
            markovian_order=self.model_config["LSTM"]["markovian_order"],
        )

    def get_state(self) -> Dict[str, Any]:
        """Called to retreive the current state of the simulator.
        
        Returns
        -------
        dictionary
            Dictionary of sim_state elements at current iteration
        """
        state_dict = {}
        i = 0
        for key, value in self.model_config["IO"]["feature_name"].items():
            if value == "state":
                state_dict[key] = float(self.state[i])
                i += 1

        return state_dict

    def episode_start(self, config: Dict[str, Any]):
        """Method invoked at the start of each episode with a given 
        episode configuration.
        Parameters
        ----------
        config : Dict[str, Any]
        SimConfig parameters for the current episode defined in Inkling
        """
        if config:
            self.state = self.predictor.reset_state(config)

        try:
            self.predictor.noise_percentage = config["noise_percentage"]
        except:
            pass

    def episode_step(self, action: Dict[str, Any]):
        """Called for each step of the episode 
        Parameters
        ----------
        action : Dict[str, Any]
        BrainAction chosen from the Bonsai Service, prediction or exploration
        """
        self.action = []
        for key, value in self.model_config["IO"]["feature_name"].items():
            if value == "action":
                self.action.append(action[key])

        self.state = self.predictor.predict(state=self.state, action=self.action,)

    def halted(self) -> bool:
        """ Should return True if the simulator cannot continue"""
        features = np.concatenate([self.state, self.action])
        num_tripped = self.predictor.warn_limitation(features)

        if num_tripped > 0:
            return True

        return False


def env_setup():
    """Helper function to setup connection with Project Bonsai

    Returns
    -------
    Tuple
        workspace, and access_key
    """

    load_dotenv(verbose=True)
    workspace = os.getenv("SIM_WORKSPACE")
    access_key = os.getenv("SIM_ACCESS_KEY")

    env_file_exists = os.path.exists(".env")
    if not env_file_exists:
        open(".env", "a").close()

    if not all([env_file_exists, workspace]):
        workspace = input("Please enter your workspace id: ")
        set_key(".env", "SIM_WORKSPACE", workspace)
    if not all([env_file_exists, access_key]):
        access_key = input("Please enter your access key: ")
        set_key(".env", "SIM_ACCESS_KEY", access_key)

    load_dotenv(verbose=True, override=True)
    workspace = os.getenv("SIM_WORKSPACE")
    access_key = os.getenv("SIM_ACCESS_KEY")

    return workspace, access_key


def main():
    # Grab standardized way to interact with sim API
    sim = TemplateSimulatorSession()

    # if environment variables don't exist, ask and create
    if os.environ.get("SIM_WORKSPACE") is None:
        env_setup()
        load_dotenv(verbose=True, override=True)

    # Configure client to interact with Bonsai service
    config_client = BonsaiClientConfig()
    client = BonsaiClient(config_client)

    # Create simulator session and init sequence id
    registration_info = SimulatorInterface(
        name="datadrivenmodel",
        timeout=60,
        simulator_context=config_client.simulator_context,
    )

    def CreateSession(
        registration_info: SimulatorInterface, config_client: BonsaiClientConfig
    ):
        """Creates a new Simulator Session and returns new session, sequenceId
        """
        try:
            print(
                "config: {}, {}".format(config_client.server, config_client.workspace)
            )
            registered_session: SimulatorSessionResponse = client.session.create(
                workspace_name=config_client.workspace, body=registration_info
            )
            print("Registered simulator. {}".format(registered_session.session_id))

            return registered_session, 1
        except HttpResponseError as ex:
            print(
                "HttpResponseError in Registering session: StatusCode: {}, Error: {}, Exception: {}".format(
                    ex.status_code, ex.error.message, ex
                )
            )
            raise ex
        except Exception as ex:
            print(
                "UnExpected error: {}, Most likely, It's some network connectivity issue, make sure, you are able to reach bonsai platform from your PC.".format(
                    ex
                )
            )
            raise ex

    registered_session, sequence_id = CreateSession(registration_info, config_client)

    sequence_id = 1

    try:
        while True:
            # Advance by the new state depending on the event type
            sim_state = SimulatorState(
                sequence_id=sequence_id, state=sim.get_state(), halted=sim.halted()
            )
            try:
                event = client.session.advance(
                    workspace_name=config_client.workspace,
                    session_id=registered_session.session_id,
                    body=sim_state,
                )
                sequence_id = event.sequence_id
                print(
                    "[{}] Last Event: {}".format(time.strftime("%H:%M:%S"), event.type)
                )

            except HttpResponseError as ex:
                print(
                    "HttpResponseError in Advance: StatusCode: {}, Error: {}, Exception: {}".format(
                        ex.status_code, ex.error.message, ex
                    )
                )
                # This can happen in network connectivity issue, though SDK has retry logic, but even after that request may fail,
                # if your network has some issue, or sim session at platform is going away..
                # So let's re-register sim-session and get a new session and continue iterating. :-)
                registered_session, sequence_id = CreateSession(
                    registration_info, config_client
                )
                continue
            except Exception as err:
                print("Unexpected error in Advance: {}".format(err))
                # Ideally this shouldn't happen, but for very long-running sims It can happen with various reasons, let's re-register sim & Move on.
                # If possible try to notify Bonsai team to see, if this is platform issue and can be fixed.
                registered_session, sequence_id = CreateSession(
                    registration_info, config_client
                )
                continue

            # Event loop
            if event.type == "Idle":
                time.sleep(event.idle.callback_time)
                print("Idling...")
            elif event.type == "EpisodeStart":
                sim.episode_start(event.episode_start.config)
            elif event.type == "EpisodeStep":
                sim.episode_step(event.episode_step.action)
            elif event.type == "EpisodeFinish":
                print("Episode Finishing...")
            elif event.type == "Unregister":
                print("Simulator Session unregistered by platform, Registering again!")
                registered_session, sequence_id = CreateSession(
                    registration_info, config_client
                )
                continue
            else:
                pass
    except KeyboardInterrupt:
        # Gracefully unregister with keyboard interrupt
        client.session.delete(
            workspace_name=config_client.workspace,
            session_id=registered_session.session_id,
        )
        print("Unregistered simulator.")
    except Exception as err:
        # Gracefully unregister for any other exceptions
        client.session.delete(
            workspace_name=config_client.workspace,
            session_id=registered_session.session_id,
        )
        print("Unregistered simulator because: {}".format(err))


if __name__ == "__main__":
    main()<|MERGE_RESOLUTION|>--- conflicted
+++ resolved
@@ -28,13 +28,9 @@
     SimulatorInterface,
     SimulatorState,
 )
-<<<<<<< HEAD
-
-=======
 from azure.core.exceptions import HttpResponseError
 import numpy as np
 import yaml
->>>>>>> 7a3f69d3
 from predictor import ModelPredictor
 
 
